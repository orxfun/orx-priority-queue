[package]
name = "orx-priority-queue"
version = "0.4.0"
edition = "2021"
authors = ["orxfun <orx.ugur.arikan@gmail.com>"]
description = "Priority queue traits, d-ary heap implementations having binary heap as a special case."
license = "MIT"
repository = "https://github.com/orxfun/orx-priority-queue/"
keywords = ["priority", "queue", "heap", "dary", "binary"]
categories = ["data-structures"]

<<<<<<< HEAD
=======
[features]
default = ["std"]
std = []

[dependencies]

>>>>>>> c68d826c
[dev-dependencies]
itertools = "0.11"
rand = "0.8"<|MERGE_RESOLUTION|>--- conflicted
+++ resolved
@@ -9,15 +9,12 @@
 keywords = ["priority", "queue", "heap", "dary", "binary"]
 categories = ["data-structures"]
 
-<<<<<<< HEAD
-=======
 [features]
 default = ["std"]
 std = []
 
 [dependencies]
 
->>>>>>> c68d826c
 [dev-dependencies]
 itertools = "0.11"
 rand = "0.8"